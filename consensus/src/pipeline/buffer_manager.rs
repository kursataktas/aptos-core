--- conflicted
+++ resolved
@@ -3,23 +3,10 @@
 // SPDX-License-Identifier: Apache-2.0
 
 use crate::{
-<<<<<<< HEAD
     block_storage::tracing::{observe_block, BlockStage}, consensus_observer::{
         network::observer_message::ConsensusObserverMessage,
         publisher::consensus_publisher::ConsensusPublisher,
     }, counters::{self, log_executor_error_occurred}, monitor, network::{IncomingCommitRequest, NetworkSender}, network_interface::ConsensusMsg, pipeline::{
-=======
-    block_storage::tracing::{observe_block, BlockStage},
-    consensus_observer::{
-        network::observer_message::ConsensusObserverMessage,
-        publisher::consensus_publisher::ConsensusPublisher,
-    },
-    counters::{self, log_executor_error_occurred},
-    monitor,
-    network::{IncomingCommitRequest, NetworkSender},
-    network_interface::ConsensusMsg,
-    pipeline::{
->>>>>>> 862cc33e
         buffer::{Buffer, Cursor},
         buffer_item::BufferItem,
         commit_reliable_broadcast::{AckState, CommitMessage},
@@ -59,19 +46,11 @@
 use once_cell::sync::OnceCell;
 use std::{
     collections::BTreeMap,
-<<<<<<< HEAD
     {collections::HashMap, sync::{
         atomic::{AtomicBool, AtomicU64, Ordering},
         Arc,
     },
 }};
-=======
-    sync::{
-        atomic::{AtomicBool, AtomicU64, Ordering},
-        Arc,
-    },
-};
->>>>>>> 862cc33e
 use tokio::time::{Duration, Instant};
 use tokio_retry::strategy::ExponentialBackoff;
 
@@ -148,12 +127,9 @@
 
     persisting_phase_tx: Sender<CountedRequest<PersistingRequest>>,
     persisting_phase_rx: Receiver<ExecutorResult<Round>>,
-<<<<<<< HEAD
 
     pre_execute_block_rx: UnboundedReceiver<PipelinedBlock>,
     pre_execution_phase_tx: Option<Sender<CountedRequest<PreExecutionRequest>>>,
-=======
->>>>>>> 862cc33e
 
     block_rx: UnboundedReceiver<OrderedBlocks>,
     reset_rx: UnboundedReceiver<ResetRequest>,
@@ -182,18 +158,18 @@
     back_pressure_enabled: bool,
     highest_committed_round: Round,
     latest_round: Round,
+    back_pressure_enabled: bool,
+    highest_committed_round: Round,
+    latest_round: Round,
 
     // Consensus publisher for downstream observers.
     consensus_observer_config: ConsensusObserverConfig,
     consensus_publisher: Option<Arc<ConsensusPublisher>>,
 
     pending_commit_proofs: BTreeMap<Round, LedgerInfoWithSignatures>,
-<<<<<<< HEAD
 
     buffered_commit_votes: Arc<DashMap<HashValue, HashMap<Author, IncomingCommitRequest>>>,
     execution_futures: Arc<DashMap<HashValue, SyncStateComputeResultFut>>,
-=======
->>>>>>> 862cc33e
 }
 
 impl BufferManager {
@@ -213,11 +189,8 @@
         >,
         persisting_phase_tx: Sender<CountedRequest<PersistingRequest>>,
         persisting_phase_rx: Receiver<ExecutorResult<Round>>,
-<<<<<<< HEAD
         pre_execute_block_rx: UnboundedReceiver<PipelinedBlock>,
         pre_execution_phase_tx: Option<Sender<CountedRequest<PreExecutionRequest>>>,
-=======
->>>>>>> 862cc33e
         block_rx: UnboundedReceiver<OrderedBlocks>,
         reset_rx: UnboundedReceiver<ResetRequest>,
         epoch_state: Arc<EpochState>,
@@ -269,12 +242,9 @@
 
             persisting_phase_tx,
             persisting_phase_rx,
-<<<<<<< HEAD
 
             pre_execute_block_rx,
             pre_execution_phase_tx,
-=======
->>>>>>> 862cc33e
 
             block_rx,
             reset_rx,
@@ -299,12 +269,9 @@
             consensus_publisher,
 
             pending_commit_proofs: BTreeMap::new(),
-<<<<<<< HEAD
 
             buffered_commit_votes: Arc::new(DashMap::new()),
             execution_futures,
-=======
->>>>>>> 862cc33e
         }
     }
 
@@ -398,7 +365,6 @@
             .map(|(_round, commit_proof)| commit_proof)
     }
 
-<<<<<<< HEAD
     async fn process_pre_execute_block(&mut self, block: PipelinedBlock) {
         let request = self.create_new_request(PreExecutionRequest {
             block,
@@ -412,8 +378,6 @@
         }
     }
 
-=======
->>>>>>> 862cc33e
     /// process incoming ordered blocks
     /// push them into the buffer and update the roots if they are none.
     async fn process_ordered_blocks(&mut self, ordered_blocks: OrderedBlocks) {
@@ -987,13 +951,10 @@
         while !self.stop {
             // advancing the root will trigger sending requests to the pipeline
             ::tokio::select! {
-<<<<<<< HEAD
                 Some(block) = self.pre_execute_block_rx.next() => {
                     monitor!("buffer_manager_process_pre_execute_block",
                     self.process_pre_execute_block(block).await);
                 },
-=======
->>>>>>> 862cc33e
                 Some(blocks) = self.block_rx.next(), if !self.need_back_pressure() => {
                     self.latest_round = blocks.latest_round();
                     monitor!("buffer_manager_process_ordered", {
