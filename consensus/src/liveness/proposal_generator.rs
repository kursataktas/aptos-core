--- conflicted
+++ resolved
@@ -287,13 +287,10 @@
     onchain_randomness_config: OnChainRandomnessConfig,
 
     allow_batches_without_pos_in_proposal: bool,
-<<<<<<< HEAD
+    opt_qs_payload_param_provider: Arc<dyn TOptQSPullParamsProvider>,
 
     // For checking randomness
     validator: Arc<RwLock<PooledVMValidator>>,
-=======
-    opt_qs_payload_param_provider: Arc<dyn TOptQSPullParamsProvider>,
->>>>>>> 36b352ac
 }
 
 impl ProposalGenerator {
@@ -315,11 +312,8 @@
         vtxn_config: ValidatorTxnConfig,
         onchain_randomness_config: OnChainRandomnessConfig,
         allow_batches_without_pos_in_proposal: bool,
-<<<<<<< HEAD
+        opt_qs_payload_param_provider: Arc<dyn TOptQSPullParamsProvider>,
         validator: Arc<RwLock<PooledVMValidator>>,
-=======
-        opt_qs_payload_param_provider: Arc<dyn TOptQSPullParamsProvider>,
->>>>>>> 36b352ac
     ) -> Self {
         Self {
             author,
@@ -339,11 +333,8 @@
             vtxn_config,
             onchain_randomness_config,
             allow_batches_without_pos_in_proposal,
-<<<<<<< HEAD
+            opt_qs_payload_param_provider,
             validator,
-=======
-            opt_qs_payload_param_provider,
->>>>>>> 36b352ac
         }
     }
 
