// Copyright © Aptos Foundation
// Parts of the project are originally copyright © Meta Platforms, Inc.
// SPDX-License-Identifier: Apache-2.0

use crate::pipeline::LedgerUpdateMessage;
use aptos_crypto::hash::HashValue;
use aptos_executor::block_executor::{BlockExecutor, TransactionBlockExecutor};
use aptos_executor_types::BlockExecutorTrait;
use aptos_logger::info;
use aptos_types::block_executor::{
    config::BlockExecutorConfigFromOnchain, partitioner::ExecutableBlock,
};
use std::{
    sync::{mpsc, Arc},
    time::{Duration, Instant},
};

pub const BENCHMARKS_BLOCK_EXECUTOR_ONCHAIN_CONFIG: BlockExecutorConfigFromOnchain =
    BlockExecutorConfigFromOnchain::on_but_large_for_test();

pub struct TransactionExecutor<V> {
    num_blocks_processed: usize,
    executor: Arc<BlockExecutor<V>>,
    parent_block_id: HashValue,
    maybe_first_block_start_time: Option<Instant>,
    ledger_update_sender: mpsc::SyncSender<LedgerUpdateMessage>,
}

impl<V> TransactionExecutor<V>
where
    V: TransactionBlockExecutor,
{
    pub fn new(
        executor: Arc<BlockExecutor<V>>,
        parent_block_id: HashValue,
        ledger_update_sender: mpsc::SyncSender<LedgerUpdateMessage>,
    ) -> Self {
        Self {
            num_blocks_processed: 0,
            executor,
            parent_block_id,
            maybe_first_block_start_time: None,
            ledger_update_sender,
        }
    }

    pub fn execute_block(
        &mut self,
        current_block_start_time: Instant,
        partition_time: Duration,
        executable_block: ExecutableBlock,
    ) {
        let execution_start_time = Instant::now();
        if self.maybe_first_block_start_time.is_none() {
            self.maybe_first_block_start_time = Some(current_block_start_time);
        }
        let block_id = executable_block.block_id;
        info!(
            "In iteration {}, received block {}.",
            self.num_blocks_processed, block_id
        );
        let num_input_txns = executable_block.transactions.num_transactions();
        self.executor
            .execute_and_state_checkpoint(
                executable_block,
                self.parent_block_id,
                BENCHMARKS_BLOCK_EXECUTOR_ONCHAIN_CONFIG,
            )
            .unwrap();

<<<<<<< HEAD
        assert_eq!(output.input_txns_len(), num_txns);
        output.check_aborts_discards_retries(
            self.allow_aborts,
            self.allow_discards,
            self.allow_retries,
        );
        if !self.allow_retries {
            assert_eq!(output.txns_to_commit_len() + output.txns_to_discard_len(), num_txns + 1);
        }

=======
>>>>>>> 8bf147e1
        let msg = LedgerUpdateMessage {
            current_block_start_time,
            first_block_start_time: *self.maybe_first_block_start_time.as_ref().unwrap(),
            partition_time,
            execution_time: Instant::now().duration_since(execution_start_time),
            block_id,
            parent_block_id: self.parent_block_id,
            num_input_txns,
        };
        self.ledger_update_sender.send(msg).unwrap();
        self.parent_block_id = block_id;
        self.num_blocks_processed += 1;
    }
}<|MERGE_RESOLUTION|>--- conflicted
+++ resolved
@@ -68,19 +68,6 @@
             )
             .unwrap();
 
-<<<<<<< HEAD
-        assert_eq!(output.input_txns_len(), num_txns);
-        output.check_aborts_discards_retries(
-            self.allow_aborts,
-            self.allow_discards,
-            self.allow_retries,
-        );
-        if !self.allow_retries {
-            assert_eq!(output.txns_to_commit_len() + output.txns_to_discard_len(), num_txns + 1);
-        }
-
-=======
->>>>>>> 8bf147e1
         let msg = LedgerUpdateMessage {
             current_block_start_time,
             first_block_start_time: *self.maybe_first_block_start_time.as_ref().unwrap(),
