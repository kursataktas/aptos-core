--- conflicted
+++ resolved
@@ -2561,24 +2561,14 @@
         );
 
         let count = transactions.len();
-        let streamed_transactions_provider = StreamedTransactionsProvider::from_slice(transactions);
-        //let null_output: Vec<TransactionOutput> = vec![];
-        //let null_ret = Ok(null_output);
 
         let ret = BlockAptosVM::execute_block::<
             _,
             NoOpTransactionCommitHook<AptosTransactionOutput, VMStatus>,
-<<<<<<< HEAD
-            StreamedTransactionsProvider,
-        >(
-            Arc::clone(&RAYON_EXEC_POOL),
-            &streamed_transactions_provider,
-=======
             _,
         >(
             Arc::clone(&RAYON_EXEC_POOL),
             Arc::new(DefaultTxnProvider::new(transactions)),
->>>>>>> 0edd2426
             state_view,
             BlockExecutorConfig {
                 local: BlockExecutorLocalConfig {
@@ -2614,12 +2604,21 @@
         let _timer = TIMER
             .with_label_values(&["sharded_block_executor_coordinator_wrapper"])
             .start_timer();
-        let ret = sharded_block_executor.execute_block_remote(
-            state_view,
-            transactions,
-            AptosVM::get_concurrency_level(),
-            onchain_config,
-        );
+        let ret = if sharded_block_executor.is_remote_executor_client() {
+            sharded_block_executor.execute_block_remote(
+                state_view,
+                transactions,
+                AptosVM::get_concurrency_level(),
+                onchain_config,
+            )
+        } else {
+            sharded_block_executor.execute_block(
+                state_view,
+                (*transactions).clone(),
+                AptosVM::get_concurrency_level(),
+                onchain_config,
+            )
+        };
         if ret.is_ok() {
             // Record the histogram count for transactions per block.
             BLOCK_TRANSACTION_COUNT.observe(count as f64);
