/// Defines feature flags for Aptos. Those are used in Aptos specific implementations of features in
/// the Move stdlib, the Aptos stdlib, and the Aptos framework.
///
/// ============================================================================================
/// Feature Flag Definitions
///
/// Each feature flag should come with documentation which justifies the need of the flag.
/// Introduction of a new feature flag requires approval of framework owners. Be frugal when
/// introducing new feature flags, as too many can make it hard to understand the code.
///
/// Each feature flag should come with a specification of a lifetime:
///
/// - a *transient* feature flag is only needed until a related code rollout has happened. This
///   is typically associated with the introduction of new native Move functions, and is only used
///   from Move code. The owner of this feature is obliged to remove it once this can be done.
///
/// - a *permanent* feature flag is required to stay around forever. Typically, those flags guard
///   behavior in native code, and the behavior with or without the feature need to be preserved
///   for playback.
///
/// Note that removing a feature flag still requires the function which tests for the feature
/// (like `code_dependency_check_enabled` below) to stay around for compatibility reasons, as it
/// is a public function. However, once the feature flag is disabled, those functions can constantly
/// return true.
module std::features {
    use std::config_for_next_epoch;
    use std::error;
    use std::signer;
    use std::vector;
    // --------------------------------------------------------------------------------------------
    // Code Publishing

    /// Whether validation of package dependencies is enabled, and the related native function is
    /// available. This is needed because of introduction of a new native function.
    /// Lifetime: transient
    const CODE_DEPENDENCY_CHECK: u64 = 1;

    public fun code_dependency_check_enabled(): bool acquires Features {
        is_enabled(CODE_DEPENDENCY_CHECK)
    }

    /// Whether during upgrade compatibility checking, friend functions should be treated similar like
    /// private functions.
    /// Lifetime: permanent
    const TREAT_FRIEND_AS_PRIVATE: u64 = 2;

    public fun treat_friend_as_private(): bool acquires Features {
        is_enabled(TREAT_FRIEND_AS_PRIVATE)
    }

    /// Whether the new SHA2-512, SHA3-512 and RIPEMD-160 hash function natives are enabled.
    /// This is needed because of the introduction of new native functions.
    /// Lifetime: transient
    const SHA_512_AND_RIPEMD_160_NATIVES: u64 = 3;
    public fun get_sha_512_and_ripemd_160_feature(): u64 { SHA_512_AND_RIPEMD_160_NATIVES }
    public fun sha_512_and_ripemd_160_enabled(): bool acquires Features {
        is_enabled(SHA_512_AND_RIPEMD_160_NATIVES)
    }

    /// Whether the new `aptos_stdlib::type_info::chain_id()` native for fetching the chain ID is enabled.
    /// This is needed because of the introduction of a new native function.
    /// Lifetime: transient
    const APTOS_STD_CHAIN_ID_NATIVES: u64 = 4;
    public fun get_aptos_stdlib_chain_id_feature(): u64 { APTOS_STD_CHAIN_ID_NATIVES }
    public fun aptos_stdlib_chain_id_enabled(): bool acquires Features {
        is_enabled(APTOS_STD_CHAIN_ID_NATIVES)
    }

    /// Whether to allow the use of binary format version v6.
    /// Lifetime: transient
    const VM_BINARY_FORMAT_V6: u64 = 5;
    public fun get_vm_binary_format_v6(): u64 { VM_BINARY_FORMAT_V6 }
    public fun allow_vm_binary_format_v6(): bool acquires Features {
        is_enabled(VM_BINARY_FORMAT_V6)
    }

    /// Whether gas fees are collected and distributed to the block proposers.
    /// Lifetime: transient
    const COLLECT_AND_DISTRIBUTE_GAS_FEES: u64 = 6;
    public fun get_collect_and_distribute_gas_fees_feature(): u64 { COLLECT_AND_DISTRIBUTE_GAS_FEES }
    public fun collect_and_distribute_gas_fees(): bool acquires Features {
        is_enabled(COLLECT_AND_DISTRIBUTE_GAS_FEES)
    }

    /// Whether the new `aptos_stdlib::multi_ed25519::public_key_validate_internal_v2()` native is enabled.
    /// This is needed because of the introduction of a new native function.
    /// Lifetime: transient
    const MULTI_ED25519_PK_VALIDATE_V2_NATIVES: u64 = 7;
    public fun multi_ed25519_pk_validate_v2_feature(): u64 { MULTI_ED25519_PK_VALIDATE_V2_NATIVES }
    public fun multi_ed25519_pk_validate_v2_enabled(): bool acquires Features {
        is_enabled(MULTI_ED25519_PK_VALIDATE_V2_NATIVES)
    }

    /// Whether the new BLAKE2B-256 hash function native is enabled.
    /// This is needed because of the introduction of new native function(s).
    /// Lifetime: transient
    const BLAKE2B_256_NATIVE: u64 = 8;
    public fun get_blake2b_256_feature(): u64 { BLAKE2B_256_NATIVE }
    public fun blake2b_256_enabled(): bool acquires Features {
        is_enabled(BLAKE2B_256_NATIVE)
    }

    /// Whether resource groups are enabled.
    /// This is needed because of new attributes for structs and a change in storage representation.
    const RESOURCE_GROUPS: u64 = 9;
    public fun get_resource_groups_feature(): u64 { RESOURCE_GROUPS }
    public fun resource_groups_enabled(): bool acquires Features {
        is_enabled(RESOURCE_GROUPS)
    }

    /// Whether multisig accounts (different from accounts with multi-ed25519 auth keys) are enabled.
    const MULTISIG_ACCOUNTS: u64 = 10;
    public fun get_multisig_accounts_feature(): u64 { MULTISIG_ACCOUNTS }
    public fun multisig_accounts_enabled(): bool acquires Features {
        is_enabled(MULTISIG_ACCOUNTS)
    }

    /// Whether delegation pools are enabled.
    /// Lifetime: transient
    const DELEGATION_POOLS: u64 = 11;
    public fun get_delegation_pools_feature(): u64 { DELEGATION_POOLS }
    public fun delegation_pools_enabled(): bool acquires Features {
        is_enabled(DELEGATION_POOLS)
    }

    /// Whether generic algebra basic operation support in `crypto_algebra.move` are enabled.
    ///
    /// Lifetime: transient
    const CRYPTOGRAPHY_ALGEBRA_NATIVES: u64 = 12;

    public fun get_cryptography_algebra_natives_feature(): u64 { CRYPTOGRAPHY_ALGEBRA_NATIVES }

    public fun cryptography_algebra_enabled(): bool acquires Features {
        is_enabled(CRYPTOGRAPHY_ALGEBRA_NATIVES)
    }

    /// Whether the generic algebra implementation for BLS12381 operations are enabled.
    ///
    /// Lifetime: transient
    const BLS12_381_STRUCTURES: u64 = 13;

    public fun get_bls12_381_strutures_feature(): u64 { BLS12_381_STRUCTURES }

    public fun bls12_381_structures_enabled(): bool acquires Features {
        is_enabled(BLS12_381_STRUCTURES)
    }

    /// Whether native_public_key_validate aborts when a public key of the wrong length is given
    /// Lifetime: ephemeral
    const ED25519_PUBKEY_VALIDATE_RETURN_FALSE_WRONG_LENGTH: u64 = 14;

    /// Whether struct constructors are enabled
    ///
    /// Lifetime: transient
    const STRUCT_CONSTRUCTORS: u64 = 15;

    /// Whether reward rate decreases periodically.
    /// Lifetime: transient
    const PERIODICAL_REWARD_RATE_DECREASE: u64 = 16;

    public fun get_periodical_reward_rate_decrease_feature(): u64 { PERIODICAL_REWARD_RATE_DECREASE }

    public fun periodical_reward_rate_decrease_enabled(): bool acquires Features {
        is_enabled(PERIODICAL_REWARD_RATE_DECREASE)
    }

    /// Whether enable paritial governance voting on aptos_governance.
    /// Lifetime: transient
    const PARTIAL_GOVERNANCE_VOTING: u64 = 17;

    public fun get_partial_governance_voting(): u64 { PARTIAL_GOVERNANCE_VOTING }

    public fun partial_governance_voting_enabled(): bool acquires Features {
        is_enabled(PARTIAL_GOVERNANCE_VOTING)
    }

    /// Charge invariant violation error.
    /// Lifetime: transient
    const CHARGE_INVARIANT_VIOLATION: u64 = 20;

    /// Whether enable paritial governance voting on delegation_pool.
    /// Lifetime: transient
    const DELEGATION_POOL_PARTIAL_GOVERNANCE_VOTING: u64 = 21;

    public fun get_delegation_pool_partial_governance_voting(): u64 { DELEGATION_POOL_PARTIAL_GOVERNANCE_VOTING }

    public fun delegation_pool_partial_governance_voting_enabled(): bool acquires Features {
        is_enabled(DELEGATION_POOL_PARTIAL_GOVERNANCE_VOTING)
    }

    /// Whether alternate gas payer is supported
    /// Lifetime: transient
    const FEE_PAYER_ENABLED: u64 = 22;

    public fun fee_payer_enabled(): bool acquires Features {
        is_enabled(FEE_PAYER_ENABLED)
    }

    /// Whether enable MOVE functions to call create_auid method to create AUIDs.
    /// Lifetime: transient
    const APTOS_UNIQUE_IDENTIFIERS: u64 = 23;

    public fun get_auids(): u64 { APTOS_UNIQUE_IDENTIFIERS }

    public fun auids_enabled(): bool acquires Features {
        is_enabled(APTOS_UNIQUE_IDENTIFIERS)
    }

    /// Whether the Bulletproofs zero-knowledge range proof module is enabled, and the related native function is
    /// available. This is needed because of the introduction of a new native function.
    /// Lifetime: transient
    const BULLETPROOFS_NATIVES: u64 = 24;
    public fun get_bulletproofs_feature(): u64 { BULLETPROOFS_NATIVES }

    public fun bulletproofs_enabled(): bool acquires Features {
        is_enabled(BULLETPROOFS_NATIVES)
    }

    /// Fix the native formatter for signer.
    /// Lifetime: transient
    const SIGNER_NATIVE_FORMAT_FIX: u64 = 25;

    public fun get_signer_native_format_fix_feature(): u64 { SIGNER_NATIVE_FORMAT_FIX }

    public fun signer_native_format_fix_enabled(): bool acquires Features {
        is_enabled(SIGNER_NATIVE_FORMAT_FIX)
    }

    /// Whether emit function in `event.move` are enabled for module events.
    ///
    /// Lifetime: transient
    const MODULE_EVENT: u64 = 26;

    public fun get_module_event_feature(): u64 { MODULE_EVENT }

    public fun module_event_enabled(): bool acquires Features {
        is_enabled(MODULE_EVENT)
    }

    /// Whether the fix for a counting bug in the script path of the signature checker pass is enabled.
    /// Lifetime: transient
    const SIGNATURE_CHECKER_V2_SCRIPT_FIX: u64 = 29;

    /// Whether the aggregator snapshots feature is enabled.
    /// Lifetime: transient
    const AGGREGATOR_SNAPSHOTS: u64 = 30;

    public fun get_aggregator_snapshots_feature(): u64 { AGGREGATOR_SNAPSHOTS }

    public fun aggregator_snapshots_enabled(): bool acquires Features {
        is_enabled(AGGREGATOR_SNAPSHOTS)
    }

<<<<<<< HEAD
    /// Whether reconfiguration with DKG is enabled.
    /// Lifetime: transient
    const RECONFIGURE_WITH_DKG: u64 = 34;

    public fun get_reconfigure_with_dkg_feature(): u64 { RECONFIGURE_WITH_DKG }

    public fun reconfigure_with_dkg_enabled(): bool acquires Features {
        is_enabled(RECONFIGURE_WITH_DKG)
    }

=======
    /// Whether the automatic creation of accounts is enabled for sponsored transactions.
    /// Lifetime: transient
    const SPONSORED_AUTOMATIC_ACCOUNT_CREATION: u64 = 34;

    public fun get_sponsored_automatic_account_creation(): u64 { SPONSORED_AUTOMATIC_ACCOUNT_CREATION }

    public fun sponsored_automatic_account_creation_enabled(): bool acquires Features {
        is_enabled(SPONSORED_AUTOMATIC_ACCOUNT_CREATION)
    }
>>>>>>> 7cb2f57e
    // ============================================================================================
    // Feature Flag Implementation

    /// The provided signer has not a framework address.
    const EFRAMEWORK_SIGNER_NEEDED: u64 = 1;

    /// The enabled features, represented by a bitset stored on chain.
    struct Features has copy, drop, key, store {
        features: vector<u8>,
    }

    /// Function to enable and disable features. Can only be called by a signer of @std.
    public fun change_feature_flags(framework: &signer, enable: vector<u64>, disable: vector<u64>)
    acquires Features {
        assert!(signer::address_of(framework) == @std, error::permission_denied(EFRAMEWORK_SIGNER_NEEDED));
        if (reconfigure_with_dkg_enabled()) {
            let features = if (config_for_next_epoch::does_exist<Features>()) {
                config_for_next_epoch::extract<Features>(framework)
            } else if (exists<Features>(@std)) {
                *borrow_global_mut<Features>(@std)
            } else {
                Features { features: vector[] }
            };
            apply_diff(&mut features, enable, disable);
            config_for_next_epoch::upsert(framework, features);
        } else {
            if (!exists<Features>(@std)) {
                move_to<Features>(framework, Features { features: vector[] })
            };
            let features = borrow_global_mut<Features>(@std);
            apply_diff(features, enable, disable);
        };
    }

    public fun on_new_epoch(account: &signer) acquires Features {
        assert!(signer::address_of(account) == @vm, error::permission_denied(EFRAMEWORK_SIGNER_NEEDED));
        if (config_for_next_epoch::does_exist<Features>()) {
            let features = config_for_next_epoch::extract<Features>(account);
            *borrow_global_mut<Features>(@std) = features;
        }
    }

    fun apply_diff(features: &mut Features, enable: vector<u64>, disable: vector<u64>) {
        vector::for_each_ref(&enable, |feature| {
            set(&mut features.features, *feature, true);
        });
        vector::for_each_ref(&disable, |feature| {
            set(&mut features.features, *feature, false);
        });
    }

    /// Check whether the feature is enabled.
    fun is_enabled(feature: u64): bool acquires Features {
        exists<Features>(@std) &&
            contains(&borrow_global<Features>(@std).features, feature)
    }

    /// Helper to include or exclude a feature flag.
    fun set(features: &mut vector<u8>, feature: u64, include: bool) {
        let byte_index = feature / 8;
        let bit_mask = 1 << ((feature % 8) as u8);
        while (vector::length(features) <= byte_index) {
            vector::push_back(features, 0)
        };
        let entry = vector::borrow_mut(features, byte_index);
        if (include)
            *entry = *entry | bit_mask
        else
            *entry = *entry & (0xff ^ bit_mask)
    }

    /// Helper to check whether a feature flag is enabled.
    fun contains(features: &vector<u8>, feature: u64): bool {
        let byte_index = feature / 8;
        let bit_mask = 1 << ((feature % 8) as u8);
        byte_index < vector::length(features) && (*vector::borrow(features, byte_index) & bit_mask) != 0
    }

    #[test]
    fun test_feature_sets() {
        let features = vector[];
        set(&mut features, 1, true);
        set(&mut features, 5, true);
        set(&mut features, 17, true);
        set(&mut features, 23, true);
        assert!(contains(&features, 1), 0);
        assert!(contains(&features, 5), 1);
        assert!(contains(&features, 17), 2);
        assert!(contains(&features, 23), 3);
        set(&mut features, 5, false);
        set(&mut features, 17, false);
        assert!(contains(&features, 1), 0);
        assert!(!contains(&features, 5), 1);
        assert!(!contains(&features, 17), 2);
        assert!(contains(&features, 23), 3);
    }

    #[test(fx = @std)]
    fun test_change_feature_txn(fx: signer) acquires Features {
        change_feature_flags(&fx, vector[1, 9, 23], vector[]);
        assert!(is_enabled(1), 1);
        assert!(is_enabled(9), 2);
        assert!(is_enabled(23), 3);
        change_feature_flags(&fx, vector[17], vector[9]);
        assert!(is_enabled(1), 1);
        assert!(!is_enabled(9), 2);
        assert!(is_enabled(17), 3);
        assert!(is_enabled(23), 4);
    }
}<|MERGE_RESOLUTION|>--- conflicted
+++ resolved
@@ -251,10 +251,18 @@
         is_enabled(AGGREGATOR_SNAPSHOTS)
     }
 
-<<<<<<< HEAD
+    /// Whether the automatic creation of accounts is enabled for sponsored transactions.
+    /// Lifetime: transient
+    const SPONSORED_AUTOMATIC_ACCOUNT_CREATION: u64 = 34;
+
+    public fun get_sponsored_automatic_account_creation(): u64 { SPONSORED_AUTOMATIC_ACCOUNT_CREATION }
+
+    public fun sponsored_automatic_account_creation_enabled(): bool acquires Features {
+        is_enabled(SPONSORED_AUTOMATIC_ACCOUNT_CREATION)
+    }
     /// Whether reconfiguration with DKG is enabled.
     /// Lifetime: transient
-    const RECONFIGURE_WITH_DKG: u64 = 34;
+    const RECONFIGURE_WITH_DKG: u64 = 36;
 
     public fun get_reconfigure_with_dkg_feature(): u64 { RECONFIGURE_WITH_DKG }
 
@@ -262,17 +270,6 @@
         is_enabled(RECONFIGURE_WITH_DKG)
     }
 
-=======
-    /// Whether the automatic creation of accounts is enabled for sponsored transactions.
-    /// Lifetime: transient
-    const SPONSORED_AUTOMATIC_ACCOUNT_CREATION: u64 = 34;
-
-    public fun get_sponsored_automatic_account_creation(): u64 { SPONSORED_AUTOMATIC_ACCOUNT_CREATION }
-
-    public fun sponsored_automatic_account_creation_enabled(): bool acquires Features {
-        is_enabled(SPONSORED_AUTOMATIC_ACCOUNT_CREATION)
-    }
->>>>>>> 7cb2f57e
     // ============================================================================================
     // Feature Flag Implementation
 
