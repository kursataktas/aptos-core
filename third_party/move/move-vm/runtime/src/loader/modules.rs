--- conflicted
+++ resolved
@@ -152,23 +152,6 @@
     pub(crate) fn resolve_module_and_function_by_name(
         &self,
         module_id: &ModuleId,
-<<<<<<< HEAD
-    ) -> PartialVMResult<Arc<Function>> {
-        let result =  self.modules.fetch_module(module_id).and_then(|module| {
-            let idx = module.function_map.get(func_name)?;
-            module.function_defs.get(*idx).cloned()
-        });
-        match result {
-            Some(func) => Ok(func),
-            None => Err(
-                PartialVMError::new(StatusCode::FUNCTION_RESOLUTION_FAILURE).with_message(format!(
-                    "Cannot find {:?}::{:?} in cache",
-                    module_id, func_name
-                )),
-            ),
-        }
-    }
-=======
         func_name: &IdentStr,
     ) -> PartialVMResult<(Arc<Module>, Arc<Function>)> {
         let error = || {
@@ -177,7 +160,6 @@
                 module_id, func_name
             ))
         };
->>>>>>> 590e1f5e
 
         let module = self.modules.fetch_module(module_id).ok_or_else(error)?;
         let function = module
