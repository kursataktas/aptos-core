// Copyright © Aptos Foundation
// SPDX-License-Identifier: Apache-2.0

#[cfg(any(test, feature = "fuzzing"))]
use crate::dkg::DKGTranscriptMetadata;
use crate::{dkg::DKGTranscript, jwks};
use aptos_crypto_derive::{BCSCryptoHash, CryptoHasher};
#[cfg(any(test, feature = "fuzzing"))]
use move_core_types::account_address::AccountAddress;
use serde::{Deserialize, Serialize};
use std::fmt::Debug;

#[derive(Clone, Debug, Eq, PartialEq, Serialize, Deserialize, CryptoHasher, BCSCryptoHash)]
pub enum ValidatorTransaction {
    DKGResult(DKGTranscript),
    ObservedJWKUpdate(jwks::QuorumCertifiedUpdate),
}

impl ValidatorTransaction {
    #[cfg(any(test, feature = "fuzzing"))]
    pub fn dummy(payload: Vec<u8>) -> Self {
        Self::DKGResult(DKGTranscript {
            metadata: DKGTranscriptMetadata {
                epoch: 999,
                author: AccountAddress::ZERO,
            },
            transcript_bytes: payload,
        })
    }

    pub fn size_in_bytes(&self) -> usize {
        bcs::serialized_size(self).unwrap()
    }

<<<<<<< HEAD
    pub fn is_dkg(&self) -> bool {
        matches!(self, Self::DKGResult(_))
=======
    pub fn topic(&self) -> Topic {
        match self {
            ValidatorTransaction::DKGResult(_) => Topic::DKG,
            ValidatorTransaction::ObservedJWKUpdate(update) => {
                Topic::JWK_CONSENSUS(update.update.issuer.clone())
            },
        }
>>>>>>> 0f46f191
    }
}

#[derive(Clone, Debug, Eq, Hash, PartialEq)]
#[allow(non_camel_case_types)]
pub enum Topic {
    DKG,
    JWK_CONSENSUS(jwks::Issuer),
}<|MERGE_RESOLUTION|>--- conflicted
+++ resolved
@@ -32,10 +32,6 @@
         bcs::serialized_size(self).unwrap()
     }
 
-<<<<<<< HEAD
-    pub fn is_dkg(&self) -> bool {
-        matches!(self, Self::DKGResult(_))
-=======
     pub fn topic(&self) -> Topic {
         match self {
             ValidatorTransaction::DKGResult(_) => Topic::DKG,
@@ -43,7 +39,6 @@
                 Topic::JWK_CONSENSUS(update.update.issuer.clone())
             },
         }
->>>>>>> 0f46f191
     }
 }
 
