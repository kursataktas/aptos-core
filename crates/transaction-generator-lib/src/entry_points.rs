--- conflicted
+++ resolved
@@ -45,13 +45,8 @@
     }
 
     async fn create_generator_fn(
-<<<<<<< HEAD
-        &mut self,
-        root_account: &mut LocalAccount,
-=======
         &self,
         root_account: &dyn RootAccountHandle,
->>>>>>> 03c275ee
         txn_factory: &TransactionFactory,
         txn_executor: &dyn ReliableTransactionSubmitter,
         rng: &mut StdRng,
