#!/usr/bin/env python

# Copyright © Aptos Foundation
# SPDX-License-Identifier: Apache-2.0

import re
import os
import tempfile
import json
import itertools
from typing import Callable, Optional, Tuple, Mapping, Sequence, Any
from tabulate import tabulate
from subprocess import Popen, PIPE, CalledProcessError
from dataclasses import dataclass, field
from enum import Flag, auto


class Flow(Flag):
    # Tests that are run on PRs
    LAND_BLOCKING = auto()
    # Tests that are run continuously on main
    CONTINUOUS = auto()
    # Tests that are run manually when using a smaller representative mode.
    # (i.e. for measuring speed of the machine)
    REPRESENTATIVE = auto()
    # Tests used for mainnet hardware evaluation
    MAINNET = auto()
    # Tests used for mainnet hardware evaluation
    MAINNET_LARGE_DB = auto()
    # Tests for Agg V2 performance
    AGG_V2 = auto()
    # Test resource groups
    RESOURCE_GROUPS = auto()
    # Econia tests
    ECONIA = auto()


# Tests that are run on LAND_BLOCKING and continuously on main
LAND_BLOCKING_AND_C = Flow.LAND_BLOCKING | Flow.CONTINUOUS

<<<<<<< HEAD
SELECTED_FLOW = Flow[os.environ.get("FLOW", default="ECONIA")]
=======
SELECTED_FLOW = Flow[os.environ.get("FLOW", default="LAND_BLOCKING")]

print(f"Executing flow: {SELECTED_FLOW}")
>>>>>>> 2a0e7d61
IS_MAINNET = SELECTED_FLOW in [Flow.MAINNET, Flow.MAINNET_LARGE_DB]
SOURCE = os.environ.get("SOURCE", default="LOCAL")
if SOURCE not in ["ADHOC", "CI", "LOCAL"]:
    print(f"Unrecogznied source {SOURCE}")
    exit(1)

RUNNER_NAME = os.environ.get("RUNNER_NAME", default="none")

DEFAULT_NUM_INIT_ACCOUNTS = (
    "100000000" if SELECTED_FLOW == Flow.MAINNET_LARGE_DB else "20000"
)
DEFAULT_MAX_BLOCK_SIZE = "10000"

MAX_BLOCK_SIZE = int(os.environ.get("MAX_BLOCK_SIZE", default=DEFAULT_MAX_BLOCK_SIZE))
NUM_BLOCKS = int(os.environ.get("NUM_BLOCKS_PER_TEST", default=45))
NUM_BLOCKS_DETAILED = 10
NUM_ACCOUNTS = max(
    [
        int(os.environ.get("NUM_INIT_ACCOUNTS", default=DEFAULT_NUM_INIT_ACCOUNTS)),
        (2 + 2 * NUM_BLOCKS) * MAX_BLOCK_SIZE,
    ]
)
NUM_ACCOUNTS = (2 + 2 * NUM_BLOCKS) * MAX_BLOCK_SIZE
MAIN_SIGNER_ACCOUNTS = 2 * MAX_BLOCK_SIZE

NOISE_LOWER_LIMIT = 0.98 if IS_MAINNET else 0.8
NOISE_LOWER_LIMIT_WARN = 0.9
# If you want to calibrate the upper limit for perf improvement, you can
# increase this value temporarily (i.e. to 1.3) and readjust back after a day or two of runs
NOISE_UPPER_LIMIT = 1.15
NOISE_UPPER_LIMIT_WARN = 1.05

SKIP_WARNS = IS_MAINNET
SKIP_PERF_IMPROVEMENT_NOTICE = IS_MAINNET

# bump after a perf improvement, so you can easily distinguish runs
# that are on top of this commit
CODE_PERF_VERSION = "v6"

# default to using production number of execution threads for assertions
NUMBER_OF_EXECUTION_THREADS = int(
    os.environ.get("NUMBER_OF_EXECUTION_THREADS", default=32)
)

if os.environ.get("DETAILED"):
    EXECUTION_ONLY_NUMBER_OF_THREADS = [1, 2, 4, 8, 16, 32, 48, 60]
else:
    EXECUTION_ONLY_NUMBER_OF_THREADS = []

if os.environ.get("RELEASE_BUILD"):
    BUILD_FLAG = "--release"
    BUILD_FOLDER = "target/release"
else:
    BUILD_FLAG = "--profile performance"
    BUILD_FOLDER = "target/performance"

if os.environ.get("PROD_DB_FLAGS"):
    DB_CONFIG_FLAGS = ""
else:
    DB_CONFIG_FLAGS = "--enable-storage-sharding"

if os.environ.get("DISABLE_FA_APT"):
    FEATURE_FLAGS = ""
    SKIP_NATIVE = False
else:
    FEATURE_FLAGS = "--enable-feature NEW_ACCOUNTS_DEFAULT_TO_FA_APT_STORE --enable-feature OPERATIONS_DEFAULT_TO_FA_APT_STORE"
    SKIP_NATIVE = True

if os.environ.get("ENABLE_PRUNER"):
    DB_PRUNER_FLAGS = "--enable-state-pruner --enable-ledger-pruner --enable-epoch-snapshot-pruner --ledger-pruning-batch-size 10000 --state-prune-window 3000000 --epoch-snapshot-prune-window 3000000 --ledger-prune-window 3000000"
else:
    DB_PRUNER_FLAGS = ""

HIDE_OUTPUT = os.environ.get("HIDE_OUTPUT")
SKIP_MOVE_E2E = os.environ.get("SKIP_MOVE_E2E")


@dataclass(frozen=True)
class RunGroupKey:
    transaction_type: str
    module_working_set_size: int = field(default=1)
    executor_type: str = field(default="VM")


@dataclass(frozen=True)
class RunGroupKeyExtra:
    transaction_type_override: Optional[str] = field(default=None)
    transaction_weights_override: Optional[str] = field(default=None)
    sharding_traffic_flags: Optional[str] = field(default=None)


@dataclass
class RunGroupConfig:
    key: RunGroupKey
    included_in: Flow
    expected_tps: Optional[float] = field(default=None)
    key_extra: RunGroupKeyExtra = field(default_factory=RunGroupKeyExtra)
    waived: bool = field(default=False)


# numbers are based on the machine spec used by github action
# Local machine numbers will be different.
#
# Calibrate using median value from
# Humio: https://gist.github.com/igor-aptos/7b12ca28de03894cddda8e415f37889e
# Exporting as CSV and copying to the table below.
# If there is one or few tests that need to be recalibrated, it's recommended to update
# only their lines, as to not add unintentional drift to other tests.
#
# Dashboard: https://aptoslabs.grafana.net/d/fdf2e5rdip5vkd/single-node-performance-benchmark?orgId=1
# fmt: off

# 0-indexed
CALIBRATED_TPS_INDEX = -1
CALIBRATED_COUNT_INDEX = -4
CALIBRATED_MIN_RATIO_INDEX = -3
CALIBRATED_MAX_RATIO_INDEX = -2
CALIBRATION_SEPARATOR = "	"

# transaction_type	module_working_set_size	executor_type	count	min_ratio	max_ratio	median
CALIBRATION = """
no-op	1	VM	59	0.815	1.101	37283.8
no-op	1000	VM	59	0.679	1.036	22232.7
apt-fa-transfer	1	VM	59	0.779	1.064	28096.3
account-generation	1	VM	59	0.763	1.046	22960.6
account-resource32-b	1	VM	59	0.794	1.085	34394.7
modify-global-resource	1	VM	59	0.849	1.029	2784.1
modify-global-resource	100	VM	17	0.845	1.071	33592.9
publish-package	1	VM	59	0.926	1.076	142.6
mix_publish_transfer	1	VM	59	0.917	1.134	2145.5
batch100-transfer	1	VM	59	0.695	1.028	740.9
vector-picture30k	1	VM	59	0.891	1.027	111.2
vector-picture30k	100	VM	17	0.593	1.042	1982.6
smart-table-picture30-k-with200-change	1	VM	59	0.844	1.078	21.5
smart-table-picture30-k-with200-change	100	VM	17	0.786	1.018	405.6
modify-global-resource-agg-v2	1	VM	59	0.706	1.113	35274.8
modify-global-flag-agg-v2	1	VM	59	0.818	1.023	5508.5
modify-global-bounded-agg-v2	1	VM	59	0.766	1.089	9840.3
modify-global-milestone-agg-v2	1	VM	59	0.723	1.038	28560.2
resource-groups-global-write-tag1-kb	1	VM	59	0.872	1.046	9198.2
resource-groups-global-write-and-read-tag1-kb	1	VM	59	0.867	1.023	6174.8
resource-groups-sender-write-tag1-kb	1	VM	59	0.843	1.129	19680.5
resource-groups-sender-multi-change1-kb	1	VM	59	0.825	1.074	16174.0
token-v1ft-mint-and-transfer	1	VM	59	0.811	1.045	1262.2
token-v1ft-mint-and-transfer	100	VM	17	0.718	1.041	17535.3
token-v1nft-mint-and-transfer-sequential	1	VM	59	0.820	1.032	795.5
token-v1nft-mint-and-transfer-sequential	100	VM	17	0.586	1.035	12683.5
coin-init-and-mint	1	VM	59	0.704	1.073	28612.4
coin-init-and-mint	100	VM	17	0.716	1.087	23415.6
fungible-asset-mint	1	VM	59	0.644	1.052	26193.9
fungible-asset-mint	100	VM	17	0.698	1.070	20606.2
no-op5-signers	1	VM	59	0.783	1.124	37424.8
token-v2-ambassador-mint	1	VM	59	0.670	1.035	17671.5
token-v2-ambassador-mint	100	VM	17	0.717	1.058	15617.8
liquidity-pool-swap	1	VM	59	0.728	1.021	963.2
liquidity-pool-swap	100	VM	17	0.717	1.019	11116.3
liquidity-pool-swap-stable	1	VM	59	0.776	1.023	934.6
liquidity-pool-swap-stable	100	VM	17	0.796	1.021	10839.9
deserialize-u256	1	VM	59	0.817	1.093	37002.8
no-op-fee-payer	1	VM	59	0.775	1.027	2103.7
no-op-fee-payer	100	VM	17	0.585	1.021	27642.4
"""

# when adding a new test, add estimated expected_tps to it, as well as waived=True.
# And then after a day or two - add calibration result for it above, removing expected_tps/waived fields.

DEFAULT_MODULE_WORKING_SET_SIZE = 100

TESTS = [
    # RunGroupConfig(expected_tps=10000, key=RunGroupKey("econia-basic1-market"), expected_stages=10, included_in=Flow.ECONIA),
    # RunGroupConfig(expected_tps=10000, key=RunGroupKey("econia-mixed1-market"), expected_stages=10, included_in=Flow.ECONIA),
    # RunGroupConfig(expected_tps=10000, key=RunGroupKey("econia-mixed10-market"), expected_stages=10, included_in=Flow.ECONIA),
    # RunGroupConfig(expected_tps=10000, key=RunGroupKey("econia-mixed100-market"), expected_stages=10, included_in=Flow.ECONIA),
    RunGroupConfig(expected_tps=10000, key=RunGroupKey("econia-market10-market-reuse-accounts"), included_in=Flow.ECONIA),
    # RunGroupConfig(expected_tps=10000, key=RunGroupKey("econia-real"), expected_stages=10, included_in=Flow.ECONIA),
    RunGroupConfig(key=RunGroupKey("no-op"), included_in=LAND_BLOCKING_AND_C),
    RunGroupConfig(key=RunGroupKey("no-op", module_working_set_size=1000), included_in=LAND_BLOCKING_AND_C),
    RunGroupConfig(key=RunGroupKey("apt-fa-transfer"), included_in=LAND_BLOCKING_AND_C | Flow.REPRESENTATIVE | Flow.MAINNET),
    RunGroupConfig(key=RunGroupKey("apt-fa-transfer", executor_type="native"), included_in=LAND_BLOCKING_AND_C),
    RunGroupConfig(key=RunGroupKey("account-generation"), included_in=LAND_BLOCKING_AND_C | Flow.REPRESENTATIVE | Flow.MAINNET),
    RunGroupConfig(key=RunGroupKey("account-generation", executor_type="native"), included_in=Flow.CONTINUOUS),
    RunGroupConfig(key=RunGroupKey("account-resource32-b"), included_in=Flow.CONTINUOUS),
    RunGroupConfig(key=RunGroupKey("modify-global-resource"), included_in=LAND_BLOCKING_AND_C | Flow.REPRESENTATIVE),
    RunGroupConfig(key=RunGroupKey("modify-global-resource", module_working_set_size=DEFAULT_MODULE_WORKING_SET_SIZE), included_in=Flow.CONTINUOUS),
    RunGroupConfig(key=RunGroupKey("publish-package"), included_in=LAND_BLOCKING_AND_C | Flow.REPRESENTATIVE | Flow.MAINNET),
    RunGroupConfig(key=RunGroupKey("mix_publish_transfer"), key_extra=RunGroupKeyExtra(
        transaction_type_override="publish-package apt-fa-transfer",
        transaction_weights_override="1 500",
    ), included_in=LAND_BLOCKING_AND_C),
    RunGroupConfig(key=RunGroupKey("batch100-transfer"), included_in=LAND_BLOCKING_AND_C),
    RunGroupConfig(key=RunGroupKey("batch100-transfer", executor_type="native"), included_in=Flow.CONTINUOUS),

    RunGroupConfig(expected_tps=100, key=RunGroupKey("vector-picture40"), included_in=Flow(0), waived=True),
    RunGroupConfig(expected_tps=1000, key=RunGroupKey("vector-picture40", module_working_set_size=DEFAULT_MODULE_WORKING_SET_SIZE), included_in=Flow(0), waived=True),
    RunGroupConfig(key=RunGroupKey("vector-picture30k"), included_in=LAND_BLOCKING_AND_C),
    RunGroupConfig(key=RunGroupKey("vector-picture30k", module_working_set_size=DEFAULT_MODULE_WORKING_SET_SIZE), included_in=Flow.CONTINUOUS),
    RunGroupConfig(key=RunGroupKey("smart-table-picture30-k-with200-change"), included_in=LAND_BLOCKING_AND_C),
    RunGroupConfig(key=RunGroupKey("smart-table-picture30-k-with200-change", module_working_set_size=DEFAULT_MODULE_WORKING_SET_SIZE), included_in=Flow.CONTINUOUS),
    # RunGroupConfig(expected_tps=10, key=RunGroupKey("smart-table-picture1-m-with256-change"), included_in=LAND_BLOCKING_AND_C),
    # RunGroupConfig(expected_tps=40, key=RunGroupKey("smart-table-picture1-m-with256-change", module_working_set_size=20), included_in=Flow.CONTINUOUS),

    RunGroupConfig(key=RunGroupKey("modify-global-resource-agg-v2"), included_in=Flow.AGG_V2 | LAND_BLOCKING_AND_C),
    RunGroupConfig(expected_tps=10000, key=RunGroupKey("modify-global-resource-agg-v2", module_working_set_size=DEFAULT_MODULE_WORKING_SET_SIZE), included_in=Flow.AGG_V2, waived=True),
    RunGroupConfig(key=RunGroupKey("modify-global-flag-agg-v2"), included_in=Flow.AGG_V2 | Flow.CONTINUOUS),
    RunGroupConfig(expected_tps=10000, key=RunGroupKey("modify-global-flag-agg-v2", module_working_set_size=DEFAULT_MODULE_WORKING_SET_SIZE), included_in=Flow.AGG_V2, waived=True),
    RunGroupConfig(key=RunGroupKey("modify-global-bounded-agg-v2"), included_in=Flow.AGG_V2 | Flow.CONTINUOUS),
    RunGroupConfig(expected_tps=10000, key=RunGroupKey("modify-global-bounded-agg-v2", module_working_set_size=DEFAULT_MODULE_WORKING_SET_SIZE), included_in=Flow.AGG_V2, waived=True),
    RunGroupConfig(key=RunGroupKey("modify-global-milestone-agg-v2"), included_in=Flow.AGG_V2 | Flow.CONTINUOUS),

    RunGroupConfig(key=RunGroupKey("resource-groups-global-write-tag1-kb"), included_in=LAND_BLOCKING_AND_C | Flow.RESOURCE_GROUPS),
    RunGroupConfig(expected_tps=8000, key=RunGroupKey("resource-groups-global-write-tag1-kb", module_working_set_size=DEFAULT_MODULE_WORKING_SET_SIZE), included_in=Flow.RESOURCE_GROUPS, waived=True),
    RunGroupConfig(key=RunGroupKey("resource-groups-global-write-and-read-tag1-kb"), included_in=Flow.CONTINUOUS | Flow.RESOURCE_GROUPS),
    RunGroupConfig(expected_tps=8000, key=RunGroupKey("resource-groups-global-write-and-read-tag1-kb", module_working_set_size=DEFAULT_MODULE_WORKING_SET_SIZE), included_in=Flow.RESOURCE_GROUPS, waived=True),
    RunGroupConfig(key=RunGroupKey("resource-groups-sender-write-tag1-kb"), included_in=Flow.CONTINUOUS | Flow.RESOURCE_GROUPS),
    RunGroupConfig(expected_tps=8000, key=RunGroupKey("resource-groups-sender-write-tag1-kb", module_working_set_size=DEFAULT_MODULE_WORKING_SET_SIZE), included_in=Flow.RESOURCE_GROUPS, waived=True),
    RunGroupConfig(key=RunGroupKey("resource-groups-sender-multi-change1-kb"), included_in=LAND_BLOCKING_AND_C | Flow.RESOURCE_GROUPS),
    RunGroupConfig(expected_tps=8000, key=RunGroupKey("resource-groups-sender-multi-change1-kb", module_working_set_size=DEFAULT_MODULE_WORKING_SET_SIZE), included_in=Flow.RESOURCE_GROUPS, waived=True),

    RunGroupConfig(key=RunGroupKey("token-v1ft-mint-and-transfer"), included_in=Flow.CONTINUOUS),
    RunGroupConfig(key=RunGroupKey("token-v1ft-mint-and-transfer", module_working_set_size=DEFAULT_MODULE_WORKING_SET_SIZE), included_in=Flow.CONTINUOUS),
    RunGroupConfig(key=RunGroupKey("token-v1nft-mint-and-transfer-sequential"), included_in=Flow.CONTINUOUS),
    RunGroupConfig(key=RunGroupKey("token-v1nft-mint-and-transfer-sequential", module_working_set_size=DEFAULT_MODULE_WORKING_SET_SIZE), included_in=Flow.CONTINUOUS),
    RunGroupConfig(expected_tps=1300, key=RunGroupKey("token-v1nft-mint-and-transfer-parallel"), included_in=Flow(0), waived=True),
    RunGroupConfig(expected_tps=5300, key=RunGroupKey("token-v1nft-mint-and-transfer-parallel", module_working_set_size=DEFAULT_MODULE_WORKING_SET_SIZE), included_in=Flow(0), waived=True),

    RunGroupConfig(key=RunGroupKey("coin-init-and-mint", module_working_set_size=1), included_in=Flow.CONTINUOUS),
    RunGroupConfig(key=RunGroupKey("coin-init-and-mint", module_working_set_size=DEFAULT_MODULE_WORKING_SET_SIZE), included_in=Flow.CONTINUOUS),
    RunGroupConfig(key=RunGroupKey("fungible-asset-mint", module_working_set_size=1), included_in=LAND_BLOCKING_AND_C),
    RunGroupConfig(key=RunGroupKey("fungible-asset-mint", module_working_set_size=DEFAULT_MODULE_WORKING_SET_SIZE), included_in=Flow.CONTINUOUS),

    # RunGroupConfig(expected_tps=1000, key=RunGroupKey("token-v1ft-mint-and-store"), included_in=Flow(0)),
    # RunGroupConfig(expected_tps=1000, key=RunGroupKey("token-v1nft-mint-and-store-sequential"), included_in=Flow(0)),
    # RunGroupConfig(expected_tps=1000, key=RunGroupKey("token-v1nft-mint-and-transfer-parallel"), included_in=Flow(0)),

    RunGroupConfig(key=RunGroupKey("no-op5-signers"), included_in=Flow.CONTINUOUS),

    RunGroupConfig(key=RunGroupKey("token-v2-ambassador-mint"), included_in=LAND_BLOCKING_AND_C | Flow.REPRESENTATIVE | Flow.MAINNET),
    RunGroupConfig(key=RunGroupKey("token-v2-ambassador-mint", module_working_set_size=DEFAULT_MODULE_WORKING_SET_SIZE), included_in=Flow.CONTINUOUS),

    RunGroupConfig(key=RunGroupKey("liquidity-pool-swap"), included_in=LAND_BLOCKING_AND_C | Flow.REPRESENTATIVE),
    RunGroupConfig(key=RunGroupKey("liquidity-pool-swap", module_working_set_size=DEFAULT_MODULE_WORKING_SET_SIZE), included_in=Flow.CONTINUOUS),

    RunGroupConfig(key=RunGroupKey("liquidity-pool-swap-stable"), included_in=Flow.CONTINUOUS),
    RunGroupConfig(key=RunGroupKey("liquidity-pool-swap-stable", module_working_set_size=DEFAULT_MODULE_WORKING_SET_SIZE), included_in=Flow.CONTINUOUS),

    RunGroupConfig(key=RunGroupKey("deserialize-u256"), included_in=Flow.CONTINUOUS),

    # fee payer sequentializes transactions today. in these tests module publisher is the fee payer, so larger number of modules tests throughput with multiple fee payers
    RunGroupConfig(key=RunGroupKey("no-op-fee-payer"), included_in=LAND_BLOCKING_AND_C),
    RunGroupConfig(key=RunGroupKey("no-op-fee-payer", module_working_set_size=DEFAULT_MODULE_WORKING_SET_SIZE), included_in=Flow.CONTINUOUS),

    RunGroupConfig(expected_tps=50000, key=RunGroupKey("coin_transfer_connected_components", executor_type="sharded"), key_extra=RunGroupKeyExtra(sharding_traffic_flags="--connected-tx-grps 5000", transaction_type_override=""), included_in=Flow.REPRESENTATIVE, waived=True),
    RunGroupConfig(expected_tps=50000, key=RunGroupKey("coin_transfer_hotspot", executor_type="sharded"), key_extra=RunGroupKeyExtra(sharding_traffic_flags="--hotspot-probability 0.8", transaction_type_override=""), included_in=Flow.REPRESENTATIVE, waived=True),

    # setting separately for previewnet, as we run on a different number of cores.
    RunGroupConfig(expected_tps=20000, key=RunGroupKey("apt-fa-transfer"), included_in=Flow.MAINNET_LARGE_DB),
    RunGroupConfig(expected_tps=15000, key=RunGroupKey("account-generation"), included_in=Flow.MAINNET_LARGE_DB),
    RunGroupConfig(expected_tps=60, key=RunGroupKey("publish-package"), included_in=Flow.MAINNET_LARGE_DB),
    RunGroupConfig(expected_tps=6800, key=RunGroupKey("token-v2-ambassador-mint"), included_in=Flow.MAINNET_LARGE_DB),
    # RunGroupConfig(expected_tps=17000 if NUM_ACCOUNTS < 5000000 else 28000, key=RunGroupKey("coin_transfer_connected_components", executor_type="sharded"), key_extra=RunGroupKeyExtra(sharding_traffic_flags="--connected-tx-grps 5000", transaction_type_override=""), included_in=Flow.MAINNET | Flow.MAINNET_LARGE_DB, waived=True),
    # RunGroupConfig(expected_tps=27000 if NUM_ACCOUNTS < 5000000 else 23000, key=RunGroupKey("coin_transfer_hotspot", executor_type="sharded"), key_extra=RunGroupKeyExtra(sharding_traffic_flags="--hotspot-probability 0.8", transaction_type_override=""), included_in=Flow.MAINNET | Flow.MAINNET_LARGE_DB, waived=True),
]
# fmt: on

# Run the single node with performance optimizations enabled
target_directory = "execution/executor-benchmark/src"


class CmdExecutionError(Exception):
    def __init__(self, return_code, output):
        super().__init__(f"CmdExecutionError with {return_code}")
        self.return_code = return_code
        self.output = output


def execute_command(command):
    print(f"Executing command:\n\t{command}\nand waiting for it to finish...")
    result = []
    with Popen(
        command,
        shell=True,
        text=True,
        stdout=PIPE,
        bufsize=1,
        universal_newlines=True,
    ) as p:
        # stream to output while command is executing
        if p.stdout is not None:
            for line in p.stdout:
                if not HIDE_OUTPUT:
                    print(line, end="")
                result.append(line)

    # return the full output in the end for postprocessing
    full_result = "\n".join(result)

    if p.returncode != 0:
        if HIDE_OUTPUT:
            print(full_result)
        raise CmdExecutionError(p.returncode, full_result)

    if " ERROR " in full_result:
        print("ERROR log line in execution")
        if HIDE_OUTPUT:
            print(full_result)
        exit(1)

    return full_result


@dataclass
class RunResults:
    tps: float
    gps: float
    effective_gps: float
    io_gps: float
    execution_gps: float
    gpt: float
    storage_fee_pt: float
    output_bps: float
    fraction_in_execution: float
    fraction_of_execution_in_vm: float
    fraction_in_commit: float


@dataclass
class RunGroupInstance:
    key: RunGroupKey
    single_node_result: RunResults
    number_of_threads_results: Mapping[int, RunResults]
    block_size: int
    expected_tps: float


@dataclass
class CalibrationData:
    expected_tps: float
    count: int
    min_ratio: float
    max_ratio: float


@dataclass
class Criteria:
    expected_tps: float
    min_tps: float
    min_warn_tps: float
    max_tps: float
    max_warn_tps: float


def get_only(values):
    assert len(values) == 1, "Multiple values parsed: " + str(values)
    return values[0]


def extract_run_results(
    output: str, prefix: str, create_db: bool = False
) -> RunResults:
    if create_db:
        tps = float(
            get_only(
                re.findall(
                    r"Overall TPS: create_db: account creation: (\d+\.?\d*) txn/s",
                    output,
                )
            )
        )
        gps = 0
        effective_gps = 0
        io_gps = 0
        execution_gps = 0
        gpt = 0
        storage_fee_pt = 0
        output_bps = 0
        fraction_in_execution = 0
        fraction_of_execution_in_vm = 0
        fraction_in_commit = 0
    else:
        tps = float(get_only(re.findall(prefix + r" TPS: (\d+\.?\d*) txn/s", output)))
        gps = float(get_only(re.findall(prefix + r" GPS: (\d+\.?\d*) gas/s", output)))
        effective_gps = float(
            get_only(re.findall(prefix + r" effectiveGPS: (\d+\.?\d*) gas/s", output))
        )
        io_gps = float(
            get_only(re.findall(prefix + r" ioGPS: (\d+\.?\d*) gas/s", output))
        )
        execution_gps = float(
            get_only(re.findall(prefix + r" executionGPS: (\d+\.?\d*) gas/s", output))
        )
        gpt = float(get_only(re.findall(prefix + r" GPT: (\d+\.?\d*) gas/txn", output)))
        storage_fee_pt = float(
            get_only(
                re.findall(prefix + r" Storage fee: (\-?\d+\.?\d*) octas/txn", output)
            )
        )

        output_bps = float(
            get_only(re.findall(prefix + r" output: (\d+\.?\d*) bytes/s", output))
        )
        fraction_in_execution = float(
            re.findall(
                prefix + r" fraction of total: (\d+\.?\d*) in execution", output
            )[-1]
        )
        fraction_of_execution_in_vm = float(
            re.findall(prefix + r" fraction of execution (\d+\.?\d*) in VM", output)[-1]
        )
        fraction_in_commit = float(
            re.findall(prefix + r" fraction of total: (\d+\.?\d*) in commit", output)[
                -1
            ]
        )

    return RunResults(
        tps=tps,
        gps=gps,
        effective_gps=effective_gps,
        io_gps=io_gps,
        execution_gps=execution_gps,
        gpt=gpt,
        storage_fee_pt=storage_fee_pt,
        output_bps=output_bps,
        fraction_in_execution=fraction_in_execution,
        fraction_of_execution_in_vm=fraction_of_execution_in_vm,
        fraction_in_commit=fraction_in_commit,
    )


def print_table(
    results: Sequence[RunGroupInstance],
    by_levels: bool,
    single_field: Optional[Tuple[str, Callable[[RunResults], Any]]],
    number_of_execution_threads=EXECUTION_ONLY_NUMBER_OF_THREADS,
):
    headers = [
        "transaction_type",
        "module_working_set",
        "executor",
        "block_size",
        "expected t/s",
    ]
    if by_levels:
        headers.extend(
            [f"exe_only {num_threads}" for num_threads in number_of_execution_threads]
        )
        assert single_field is not None

    if single_field is not None:
        field_name, _ = single_field
        headers.append(field_name)
    else:
        headers.extend(
            [
                "t/s",
                "exe/total",
                "vm/exe",
                "commit/total",
                "g/s",
                "eff g/s",
                "io g/s",
                "exe g/s",
                "g/t",
                "fee/t",
                "out B/s",
            ]
        )

    rows = []
    for result in results:
        row = [
            result.key.transaction_type,
            result.key.module_working_set_size,
            result.key.executor_type,
            result.block_size,
            result.expected_tps,
        ]
        if by_levels:
            if single_field is not None:
                _, field_getter = single_field
                for num_threads in number_of_execution_threads:
                    if num_threads in result.number_of_threads_results:
                        row.append(
                            field_getter(result.number_of_threads_results[num_threads])
                        )
                    else:
                        row.append("-")

        if single_field is not None:
            _, field_getter = single_field
            row.append(field_getter(result.single_node_result))
        else:
            row.append(int(round(result.single_node_result.tps)))
            row.append(round(result.single_node_result.fraction_in_execution, 3))
            row.append(round(result.single_node_result.fraction_of_execution_in_vm, 3))
            row.append(round(result.single_node_result.fraction_in_commit, 3))
            row.append(int(round(result.single_node_result.gps)))
            row.append(int(round(result.single_node_result.effective_gps)))
            row.append(int(round(result.single_node_result.io_gps)))
            row.append(int(round(result.single_node_result.execution_gps)))
            row.append(int(round(result.single_node_result.gpt)))
            row.append(int(round(result.single_node_result.storage_fee_pt)))
            row.append(int(round(result.single_node_result.output_bps)))
        rows.append(row)

    print(tabulate(rows, headers=headers))


errors = []
warnings = []

with tempfile.TemporaryDirectory() as tmpdirname:
    move_e2e_benchmark_failed = False
    if not SKIP_MOVE_E2E:
        execute_command(f"cargo build {BUILD_FLAG} --package aptos-move-e2e-benchmark")
        try:
            execute_command(f"RUST_BACKTRACE=1 {BUILD_FOLDER}/aptos-move-e2e-benchmark")
        except:
            # for land-blocking (i.e. on PR), fail immediately, for speedy response.
            # Otherwise run all tests, and fail in the end.
            if SELECTED_FLOW == Flow.LAND_BLOCKING:
                print("Move E2E benchmark failed, exiting")
                exit(1)
            move_e2e_benchmark_failed = True

    calibrated_expected_tps = {
        RunGroupKey(
            transaction_type=parts[0],
            module_working_set_size=int(parts[1]),
            executor_type=parts[2],
        ): CalibrationData(
            expected_tps=float(parts[CALIBRATED_TPS_INDEX]),
            count=int(parts[CALIBRATED_COUNT_INDEX]),
            min_ratio=float(parts[CALIBRATED_MIN_RATIO_INDEX]),
            max_ratio=float(parts[CALIBRATED_MAX_RATIO_INDEX]),
        )
        for line in CALIBRATION.split("\n")
        if len(
            parts := [
                part for part in line.strip().split(CALIBRATION_SEPARATOR) if part
            ]
        )
        >= 1
    }
    print(calibrated_expected_tps)

    execute_command(f"cargo build {BUILD_FLAG} --package aptos-executor-benchmark")
    print(f"Warmup - creating DB with {NUM_ACCOUNTS} accounts")
    create_db_command = f"RUST_BACKTRACE=1 {BUILD_FOLDER}/aptos-executor-benchmark --block-size {MAX_BLOCK_SIZE} --execution-threads {NUMBER_OF_EXECUTION_THREADS} {DB_CONFIG_FLAGS} {DB_PRUNER_FLAGS} create-db {FEATURE_FLAGS} --data-dir {tmpdirname}/db --num-accounts {NUM_ACCOUNTS}"
    output = execute_command(create_db_command)

    results = []

    results.append(
        RunGroupInstance(
            key=RunGroupKey("warmup"),
            single_node_result=extract_run_results(output, "Overall", create_db=True),
            number_of_threads_results={},
            block_size=MAX_BLOCK_SIZE,
            expected_tps=0,
        )
    )

    for (
        test_index,
        test,
    ) in enumerate(TESTS):
        if SELECTED_FLOW not in test.included_in:
            continue

        if SKIP_NATIVE and test.key.executor_type == "native":
            continue

        if test.expected_tps is not None:
            print(f"WARNING: using uncalibrated TPS for {test.key}")
            criteria = Criteria(
                expected_tps=test.expected_tps,
                min_tps=test.expected_tps * NOISE_LOWER_LIMIT,
                min_warn_tps=test.expected_tps * NOISE_LOWER_LIMIT_WARN,
                max_tps=test.expected_tps * NOISE_UPPER_LIMIT,
                max_warn_tps=test.expected_tps * NOISE_UPPER_LIMIT_WARN,
            )
        else:
            assert test.key in calibrated_expected_tps, test
            cur_calibration = calibrated_expected_tps[test.key]
            if cur_calibration.count > 20:
                criteria = Criteria(
                    expected_tps=cur_calibration.expected_tps,
                    min_tps=cur_calibration.expected_tps
                    * (cur_calibration.min_ratio - 0.01),
                    min_warn_tps=cur_calibration.expected_tps
                    * pow(cur_calibration.min_ratio, 0.5),
                    max_tps=cur_calibration.expected_tps
                    * (cur_calibration.max_ratio + 0.01),
                    max_warn_tps=cur_calibration.expected_tps
                    * pow(cur_calibration.max_ratio, 0.5),
                )
            else:
                criteria = Criteria(
                    expected_tps=cur_calibration.expected_tps,
                    min_tps=cur_calibration.expected_tps
                    * (cur_calibration.min_ratio - 0.1),
                    min_warn_tps=cur_calibration.expected_tps
                    * min(cur_calibration.min_ratio, 0.95),
                    max_tps=cur_calibration.expected_tps
                    * (cur_calibration.max_ratio + 0.1),
                    max_warn_tps=cur_calibration.expected_tps
                    * max(cur_calibration.max_ratio, 1.05),
                )

        cur_block_size = int(min([criteria.expected_tps, MAX_BLOCK_SIZE]))

        print(f"Testing {test.key}")
        if test.key_extra.transaction_type_override == "":
            workload_args_str = ""
        else:
            transaction_type_list = (
                test.key_extra.transaction_type_override or test.key.transaction_type
            )
            transaction_weights_list = (
                test.key_extra.transaction_weights_override or "1"
            )
            workload_args_str = f"--transaction-type {transaction_type_list} --transaction-weights {transaction_weights_list}"

        sharding_traffic_flags = test.key_extra.sharding_traffic_flags or ""

        if test.key.executor_type == "VM":
            executor_type_str = "--transactions-per-sender 1"
        elif test.key.executor_type == "native":
            executor_type_str = "--use-native-executor --transactions-per-sender 1"
        elif test.key.executor_type == "sharded":
            executor_type_str = f"--num-executor-shards {NUMBER_OF_EXECUTION_THREADS} {sharding_traffic_flags}"
        else:
            raise Exception(f"executor type not supported {test.key.executor_type}")
        txn_emitter_prefix_str = "" if NUM_BLOCKS > 200 else " --generate-then-execute"

        ADDITIONAL_DST_POOL_ACCOUNTS = 2 * MAX_BLOCK_SIZE * NUM_BLOCKS

        common_command_suffix = f"{executor_type_str} {txn_emitter_prefix_str} --block-size {cur_block_size} {DB_CONFIG_FLAGS} {DB_PRUNER_FLAGS} run-executor {FEATURE_FLAGS} {workload_args_str} --module-working-set-size {test.key.module_working_set_size} --main-signer-accounts {MAIN_SIGNER_ACCOUNTS} --additional-dst-pool-accounts {ADDITIONAL_DST_POOL_ACCOUNTS} --data-dir {tmpdirname}/db  --checkpoint-dir {tmpdirname}/cp"

        number_of_threads_results = {}

        for execution_threads in EXECUTION_ONLY_NUMBER_OF_THREADS:
            test_db_command = f"RUST_BACKTRACE=1 {BUILD_FOLDER}/aptos-executor-benchmark --execution-threads {execution_threads} --skip-commit {common_command_suffix} --blocks {NUM_BLOCKS_DETAILED}"
            output = execute_command(test_db_command)

            number_of_threads_results[execution_threads] = extract_run_results(
                output, "Overall execution"
            )

        test_db_command = f"RUST_BACKTRACE=1 {BUILD_FOLDER}/aptos-executor-benchmark --execution-threads {NUMBER_OF_EXECUTION_THREADS} {common_command_suffix} --blocks {NUM_BLOCKS}"
        output = execute_command(test_db_command)

        single_node_result = extract_run_results(output, "Overall")
        stage_node_results = []

        for i in itertools.count():
            prefix = f"Staged execution: stage {i}:"
            if prefix in output:
                stage_node_results.append((i, extract_run_results(output, prefix)))
            else:
                break

        results.append(
            RunGroupInstance(
                key=test.key,
                single_node_result=single_node_result,
                number_of_threads_results=number_of_threads_results,
                block_size=cur_block_size,
                expected_tps=criteria.expected_tps,
            )
        )

        for stage, stage_node_result in stage_node_results:
            results.append(
                RunGroupInstance(
                    key=RunGroupKey(
                        transaction_type=test.key.transaction_type
                        + f" [stage {stage}]",
                        module_working_set_size=test.key.module_working_set_size,
                        executor_type=test.key.executor_type,
                    ),
                    single_node_result=stage_node_result,
                    number_of_threads_results=number_of_threads_results,
                    block_size=cur_block_size,
                    expected_tps=criteria.expected_tps,
                )
            )

        # line to be able to aggreate and visualize in Humio
        print(
            json.dumps(
                {
                    "grep": "grep_json_single_node_perf",
                    "source": SOURCE,
                    "runner_name": RUNNER_NAME,
                    "transaction_type": test.key.transaction_type,
                    "module_working_set_size": test.key.module_working_set_size,
                    "executor_type": test.key.executor_type,
                    "block_size": cur_block_size,
                    "execution_threads": NUMBER_OF_EXECUTION_THREADS,
                    "warmup_num_accounts": NUM_ACCOUNTS,
                    "expected_tps": criteria.expected_tps,
                    "expected_min_tps": criteria.min_tps,
                    "expected_max_tps": criteria.max_tps,
                    "waived": test.waived,
                    "tps": single_node_result.tps,
                    "gps": single_node_result.gps,
                    "gpt": single_node_result.gpt,
                    "code_perf_version": CODE_PERF_VERSION,
                    "flow": str(SELECTED_FLOW),
                    "test_index": test_index,
                }
            )
        )

        if not HIDE_OUTPUT:
            print_table(
                results,
                by_levels=True,
                single_field=("t/s", lambda r: int(round(r.tps))),
            )
            print_table(
                results,
                by_levels=True,
                single_field=("g/s", lambda r: int(round(r.gps))),
            )
            print_table(
                results,
                by_levels=False,
                single_field=("gas/txn", lambda r: int(round(r.gpt))),
            )
            print_table(
                results,
                by_levels=False,
                single_field=(
                    "storage fee/txn",
                    lambda r: int(round(r.storage_fee_pt)),
                ),
            )
            print_table(
                results,
                by_levels=True,
                single_field=("exe/total", lambda r: round(r.fraction_in_execution, 3)),
            )
            print_table(
                results,
                by_levels=True,
                single_field=(
                    "vm/exe",
                    lambda r: round(r.fraction_of_execution_in_vm, 3),
                ),
            )
            print_table(results, by_levels=False, single_field=None)

        if single_node_result.tps < criteria.min_tps:
            text = f"regression detected {single_node_result.tps} < {criteria.min_tps} (expected median {criteria.expected_tps}), {test.key} didn't meet TPS requirements"
            if not test.waived:
                errors.append(text)
            else:
                warnings.append(text)
        elif single_node_result.tps < criteria.min_warn_tps:
            text = f"potential (but within normal noise) regression detected {single_node_result.tps} < {criteria.min_warn_tps} (expected median {criteria.expected_tps}), {test.key} didn't meet TPS requirements"
            warnings.append(text)
        elif (
            not SKIP_PERF_IMPROVEMENT_NOTICE
            and single_node_result.tps > criteria.max_tps
        ):
            text = f"perf improvement detected {single_node_result.tps} > {criteria.max_tps} (expected median {criteria.expected_tps}), {test.key} exceeded TPS requirements, increase TPS requirements to match new baseline"
            if not test.waived:
                errors.append(text)
            else:
                warnings.append(text)
        elif (
            not SKIP_PERF_IMPROVEMENT_NOTICE
            and single_node_result.tps > criteria.max_warn_tps
        ):
            text = f"potential (but within normal noise) perf improvement detected {single_node_result.tps} > {criteria.max_warn_tps} (expected median {criteria.expected_tps}), {test.key} exceeded TPS requirements, increase TPS requirements to match new baseline"
            warnings.append(text)

if HIDE_OUTPUT:
    print_table(results, by_levels=False, single_field=None)

if warnings:
    print("Warnings: ")
    print("\n".join(warnings))
    print("You can run again to see if it is noise, or consistent.")

if errors:
    print("Errors: ")
    print("\n".join(errors))
    print(
        """If you expect your PR to change the performance, you need to recalibrate the values.
To do so, you should run the test on your branch 6 times 
(https://github.com/aptos-labs/aptos-core/actions/workflows/workflow-run-execution-performance.yaml).
Then go to Humio calibration link (https://gist.github.com/igor-aptos/7b12ca28de03894cddda8e415f37889e),
update it to your branch, and export values as CSV, and then open and copy values inside 
testsuite/single_node_performance.py testsuite), and add Blockchain oncall as the reviewer.
"""
    )
    exit(1)

if move_e2e_benchmark_failed:
    print(
        "Move e2e benchmark failed, failing the job. See logs at the beginning for more details."
    )
    exit(1)

exit(0)<|MERGE_RESOLUTION|>--- conflicted
+++ resolved
@@ -38,13 +38,8 @@
 # Tests that are run on LAND_BLOCKING and continuously on main
 LAND_BLOCKING_AND_C = Flow.LAND_BLOCKING | Flow.CONTINUOUS
 
-<<<<<<< HEAD
 SELECTED_FLOW = Flow[os.environ.get("FLOW", default="ECONIA")]
-=======
-SELECTED_FLOW = Flow[os.environ.get("FLOW", default="LAND_BLOCKING")]
-
 print(f"Executing flow: {SELECTED_FLOW}")
->>>>>>> 2a0e7d61
 IS_MAINNET = SELECTED_FLOW in [Flow.MAINNET, Flow.MAINNET_LARGE_DB]
 SOURCE = os.environ.get("SOURCE", default="LOCAL")
 if SOURCE not in ["ADHOC", "CI", "LOCAL"]:
